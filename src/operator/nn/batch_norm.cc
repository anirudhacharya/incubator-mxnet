--- conflicted
+++ resolved
@@ -496,11 +496,7 @@
   heads.emplace_back(n->inputs.at(batchnorm::kGamma));
   heads.emplace_back(n->inputs.at(batchnorm::kBeta));
   heads.emplace_back(n->inputs.at(batchnorm::kInMovingMean));
-<<<<<<< HEAD
-  heads.emplace_back(n->inputs[batchnorm::kInMovingVar]);
-=======
   heads.emplace_back(n->inputs.at(batchnorm::kInMovingVar));
->>>>>>> c474f5f8
 
   nnvm::NodePtr gnode = nnvm::Node::Create();
   gnode->inputs = std::move(heads);
@@ -519,11 +515,7 @@
   ng->attrs.name = "NoGradient";
   // the aux state of batchnorm
   for (size_t i = 3; i < 5; ++i)
-<<<<<<< HEAD
-    in_grad.emplace_back(ng, 0, 0);
-=======
     in_grad.emplace_back(ng);
->>>>>>> c474f5f8
   return in_grad;
 }
 
