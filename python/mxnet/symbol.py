--- conflicted
+++ resolved
@@ -404,12 +404,8 @@
             - 'write' means everytime gradient is write to specified args_grad NDArray.
             - 'add' means everytime gradient is add to the specified NDArray.
             - 'null' means no action is taken, the gradient may not be calculated.
-<<<<<<< HEAD
         kwargs : dict of str->shape
             Input shape dictionary, name->shape
-=======
-        kwargs : dict of str to NDArray
->>>>>>> dafe1ee8
 
         Returns
         -------
