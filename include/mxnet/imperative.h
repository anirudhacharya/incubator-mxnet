--- conflicted
+++ resolved
@@ -102,25 +102,14 @@
       is_recording_ = is_recording;
       return old;
   }
-<<<<<<< HEAD
   /*! \brief whether numpy compatibility is on. */
-  bool is_np_comp() const {
-    return is_np_comp_;
-  }
-  /*! \brief turn on or turn off numpy compatibility switch. */
-  bool set_is_np_comp(bool is_np_comp) {
-    bool old = is_np_comp_;
-    is_np_comp_ = is_np_comp;
-=======
-  /*! brief whether numpy compatibility is on. */
   bool is_np_shape() const {
     return is_np_shape_;
   }
-  /*! brief turn on or turn off numpy compatibility switch. */
+  /*! \brief turn on or turn off numpy compatibility switch. */
   bool set_is_np_shape(bool is_np_shape) {
     bool old = is_np_shape_;
     is_np_shape_ = is_np_shape;
->>>>>>> c474f5f8
     return old;
   }
   /*! \brief to record operator, return corresponding node. */
